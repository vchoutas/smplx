--- conflicted
+++ resolved
@@ -369,16 +369,6 @@
 
         full_pose = torch.cat([global_orient, body_pose], dim=1)
 
-<<<<<<< HEAD
-=======
-        batch_size = max(betas.shape[0], global_orient.shape[0],
-                         body_pose.shape[0])
-
-        if betas.shape[0] != batch_size:
-            num_repeats = int(batch_size / betas.shape[0])
-            betas = betas.expand(num_repeats, -1)
-
->>>>>>> 820271e6
         vertices, joints = lbs(betas, full_pose, self.v_template,
                                self.shapedirs, self.posedirs,
                                self.J_regressor, self.parents,
